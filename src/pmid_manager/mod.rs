--- conflicted
+++ resolved
@@ -59,24 +59,19 @@
         vec![]
     }
 
-<<<<<<< HEAD
-    pub fn handle_get_failure_notification(&mut self, from_address: &NameType,
-                                           response: ResponseError) -> Vec<MethodCall> {
+    pub fn handle_get_failure_notification(&mut self, from_address: &::routing::NameType,
+                                           response: ::routing::error::ResponseError) -> Vec<::types::MethodCall> {
         match response {
-            ResponseError::FailedRequestForData(data) => {
-                self.db_.delete_data(from_address, data.payload_size() as u64);
+            ::routing::error::ResponseError::FailedRequestForData(data) => {
+                self.database.delete_data(from_address, data.payload_size() as u64);
             },
             _ => {}
         }
         vec![]
     }
 
-    pub fn handle_account_transfer(&mut self, merged_account: PmidManagerAccountWrapper) {
-        self.db_.handle_account_transfer(&merged_account);
-=======
     pub fn handle_account_transfer(&mut self, merged_account: Account) {
         self.database.handle_account_transfer(merged_account);
->>>>>>> e2f5c069
     }
 
     pub fn retrieve_all_and_reset(&mut self, close_group: &Vec<::routing::NameType>) -> Vec<::types::MethodCall> {
